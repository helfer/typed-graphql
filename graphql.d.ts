--- conflicted
+++ resolved
@@ -9,17 +9,10 @@
     operationName?: string
 ): Promise<GraphQLResult>;
 
-<<<<<<< HEAD
-    interface GraphQLResult {
-        data?: any;
-        errors?: Array<GraphQLError>;
-    }
-=======
 interface GraphQLResult {
-    data?: Object;
+    data?: any;
     errors?: Array<GraphQLError>;
 }
->>>>>>> 8e894dfd
 
 // error/*.js
 
@@ -51,41 +44,6 @@
 
 // execution/*.js
 
-<<<<<<< HEAD
-    interface ExecutionContext {
-        schema: GraphQLSchema;
-        fragments: {[key: string]: FragmentDefinition};
-        rootValue: any;
-        operation: OperationDefinition;
-        variableValues: {[key: string]: any};
-        errors: Array<GraphQLError>;
-    }
-
-    interface ExecutionResult {
-        data: any;
-        errors?: Array<GraphQLError>;
-    }
-
-    function execute(
-        schema: GraphQLSchema,
-        documentAST: Document,
-        rootValue?: any,
-        variableValues?: {[key: string]: any},
-        operationName?: string
-    ): Promise<ExecutionResult>;
-
-    function getVariableValues(
-        schema: GraphQLSchema,
-        definitionASTs: Array<VariableDefinition>,
-        inputs: { [key: string]: any }
-    ): { [key: string]: any };
-
-    function getArgumentValues(
-        argDefs: Array<GraphQLArgument>,
-        argASTs: Array<Argument>,
-        variableValues: { [key: string]: any }
-    ): { [key: string]: any };
-=======
 interface ExecutionContext {
     schema: GraphQLSchema;
     fragments: {[key: string]: FragmentDefinition};
@@ -96,7 +54,7 @@
 }
 
 interface ExecutionResult {
-    data: Object;
+    data: any;
     errors?: Array<GraphQLError>;
 }
 
@@ -119,7 +77,6 @@
     argASTs: Array<Argument>,
     variableValues: { [key: string]: any }
 ): { [key: string]: any };
->>>>>>> 8e894dfd
 
 // jsutils/*.js
 
